[package]
name = "embassy-npcx"
version = "0.1.0"
authors = [ "David Venhoek <david@tweedegolf.com>" ]
edition = "2021"
license = "MIT"
description = "Embassy HAL for Nuvoton NPCX MCU family"
readme = "README.md"
keywords = [ "embedded", "async", "npcx490m", "nuvoton", "embedded-hal" ]
categories = [ "embedded", "hardware-support", "no-std", "asynchronous" ]
repository = "https://github.com/pop-project/embassy-npcx"
rust-version = "1.80.0"

[features]
defmt = ["dep:defmt"]

[dependencies]
<<<<<<< HEAD
npcx490m-pac = { git = "https://github.com/pop-project/npcx490m-pac", features = ["rt", "critical-section"], branch = "clocks-fixes" }
=======
npcx490m-pac = { git = "https://github.com/pop-project/npcx490m-pac", features = ["rt", "critical-section"] }
embassy-hal-internal = { git = "https://github.com/embassy-rs/embassy", features = ["cortex-m", "prio-bits-0"] }
critical-section = "1.1"
defmt = { version = "0.3", optional = true }
embedded-hal = "1.0.0"
>>>>>>> 30945caf
<|MERGE_RESOLUTION|>--- conflicted
+++ resolved
@@ -15,12 +15,8 @@
 defmt = ["dep:defmt"]
 
 [dependencies]
-<<<<<<< HEAD
-npcx490m-pac = { git = "https://github.com/pop-project/npcx490m-pac", features = ["rt", "critical-section"], branch = "clocks-fixes" }
-=======
 npcx490m-pac = { git = "https://github.com/pop-project/npcx490m-pac", features = ["rt", "critical-section"] }
 embassy-hal-internal = { git = "https://github.com/embassy-rs/embassy", features = ["cortex-m", "prio-bits-0"] }
 critical-section = "1.1"
 defmt = { version = "0.3", optional = true }
-embedded-hal = "1.0.0"
->>>>>>> 30945caf
+embedded-hal = "1.0.0"