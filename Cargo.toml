[package]
name = "embassy-npcx"
version = "0.1.0"
authors = [ "David Venhoek <david@tweedegolf.com>" ]
edition = "2021"
license = "MIT"
description = "Embassy HAL for Nuvoton NPCX MCU family"
readme = "README.md"
keywords = [ "embedded", "async", "npcx490m", "nuvoton", "embedded-hal" ]
categories = [ "embedded", "hardware-support", "no-std", "asynchronous" ]
repository = "https://github.com/pop-project/embassy-npcx"
rust-version = "1.80.0"

[features]
default = ["rt"]
defmt = ["dep:defmt"]
rt = ["npcx490m-pac/rt", "dep:cortex-m-rt"]

[dependencies]
npcx490m-pac = { git = "https://github.com/pop-project/npcx490m-pac", features = ["critical-section"] }
embassy-hal-internal = { git = "https://github.com/embassy-rs/embassy", features = ["cortex-m", "prio-bits-0"] }
embassy-sync = { git = "https://github.com/embassy-rs/embassy" }
cortex-m-rt = { version = ">=0.6.15,<0.8", optional = true }

critical-section = "1.1"
defmt = { version = "0.3", optional = true }
<<<<<<< HEAD
embedded-hal = "1.0.0"
cortex-m = "0.7.7"
=======
embedded-hal = "1.0"
embedded-hal-async = "1.0"
paste = "1.0"
>>>>>>> c41c1ce6
<|MERGE_RESOLUTION|>--- conflicted
+++ resolved
@@ -24,11 +24,8 @@
 
 critical-section = "1.1"
 defmt = { version = "0.3", optional = true }
-<<<<<<< HEAD
+
 embedded-hal = "1.0.0"
 cortex-m = "0.7.7"
-=======
-embedded-hal = "1.0"
 embedded-hal-async = "1.0"
 paste = "1.0"
->>>>>>> c41c1ce6
